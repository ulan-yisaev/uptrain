<<<<<<< HEAD
from oodles.core.classes.anomalies.abstract_anomaly import AbstractAnomaly
from oodles.core.classes.algorithms.data_drift_ddm import DataDriftDDM
=======
from oodles.core.classes.anomalies import AbstractAnomaly
from oodles.core.classes.algorithms import DataDriftDDM
>>>>>>> e9bbf868
from oodles.constants import DataDriftAlgo


class ConceptDrift(AbstractAnomaly):
<<<<<<< HEAD
    dashboard_name = 'concept_drift_acc'
=======
    dashboard_name = "concept_drift_acc"
>>>>>>> e9bbf868

    def __init__(self, check, log_args={}):
        super().__init__(log_args=log_args)
        self.acc_arr = []
        if check["algorithm"] == DataDriftAlgo.DDM:
            warn_thres = check.get("warn_thres", 2)
            alarm_thres = check.get("alarm_thres", 3)
            self.algo = DataDriftDDM(warn_thres, alarm_thres)
        else:
            raise Exception("Data drift algo type not supported")

    def need_ground_truth(self):
        return True

    def check(self, inputs, outputs, gts=None, extra_args={}):
<<<<<<< HEAD
        y_gt = gts
        y_pred = outputs
        acc = (y_pred[0] == y_gt[0])
=======
        acc = outputs[0] == gts[0]
>>>>>>> e9bbf868
        if acc:
            self.algo.add_prediction(0)
        else:
            self.algo.add_prediction(1)
        
        self.acc_arr.append(acc)
        avg_acc = sum(self.acc_arr)/len(self.acc_arr)
        self.plot_scalar("Avg accuracy", avg_acc, len(self.acc_arr))

        self.acc_arr.append(acc)
        avg_acc = sum(self.acc_arr) / len(self.acc_arr)
        self.plot_scalar("Avg accuracy", avg_acc, len(self.acc_arr))

    def is_data_interesting(self, inputs, outputs, gts=None, extra_args={}):
        return False<|MERGE_RESOLUTION|>--- conflicted
+++ resolved
@@ -1,19 +1,10 @@
-<<<<<<< HEAD
-from oodles.core.classes.anomalies.abstract_anomaly import AbstractAnomaly
-from oodles.core.classes.algorithms.data_drift_ddm import DataDriftDDM
-=======
 from oodles.core.classes.anomalies import AbstractAnomaly
 from oodles.core.classes.algorithms import DataDriftDDM
->>>>>>> e9bbf868
 from oodles.constants import DataDriftAlgo
 
 
 class ConceptDrift(AbstractAnomaly):
-<<<<<<< HEAD
-    dashboard_name = 'concept_drift_acc'
-=======
     dashboard_name = "concept_drift_acc"
->>>>>>> e9bbf868
 
     def __init__(self, check, log_args={}):
         super().__init__(log_args=log_args)
@@ -29,13 +20,7 @@
         return True
 
     def check(self, inputs, outputs, gts=None, extra_args={}):
-<<<<<<< HEAD
-        y_gt = gts
-        y_pred = outputs
-        acc = (y_pred[0] == y_gt[0])
-=======
         acc = outputs[0] == gts[0]
->>>>>>> e9bbf868
         if acc:
             self.algo.add_prediction(0)
         else:
