--- conflicted
+++ resolved
@@ -103,11 +103,6 @@
 # Stay Updated ☎️
 We are continuously adding tons of features and use cases. Please support us by giving the project a star ⭐!
 
-<<<<<<< HEAD
-## Stay Updated
-We are continuously working to improve the package and would love to see your issues. Support us by giving the project a star!
-=======
 # Provide feedback (Harsher the better 😉) 
->>>>>>> 7bb6144f
 
 We are building UpTrain in public. Help us improve by giving your feedback **[here](https://forms.gle/PXd89D5LiFubro9o9)**